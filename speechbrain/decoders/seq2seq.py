--- conflicted
+++ resolved
@@ -575,9 +575,6 @@
         return log_probs, prev_attn_peak
 
     def _scorer_step(self, inp_tokens, scorer_memory, attn, log_probs):
-<<<<<<< HEAD
-        """This method call the scorers if scorer is not None."""
-=======
         """This method call the scorers if scorer is not None.
 
         Arguments
@@ -599,7 +596,6 @@
         scorer_memory : No limit
             The memory variables generated in this step.
         """
->>>>>>> 61788382
         if self.scorer is not None:
             log_probs, scorer_memory = self.scorer.score(
                 inp_tokens, scorer_memory, attn, log_probs, self.beam_size,
