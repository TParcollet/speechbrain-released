"""Data loading and dataset preprocessing
<<<<<<< HEAD
"""

from .data_io import (
    prepend_bos_token,
    append_eos_token,
    convert_index_to_lab,
    relative_time_to_absolute,
    length_to_mask,
    merge_char,
    split_word,
)

__all__ = [
    "prepend_bos_token",
    "append_eos_token",
    "convert_index_to_lab",
    "relative_time_to_absolute",
    "length_to_mask",
    "merge_char",
    "split_word",
]
=======
"""
>>>>>>> 0621b415
<|MERGE_RESOLUTION|>--- conflicted
+++ resolved
@@ -1,26 +1,2 @@
 """Data loading and dataset preprocessing
-<<<<<<< HEAD
-"""
-
-from .data_io import (
-    prepend_bos_token,
-    append_eos_token,
-    convert_index_to_lab,
-    relative_time_to_absolute,
-    length_to_mask,
-    merge_char,
-    split_word,
-)
-
-__all__ = [
-    "prepend_bos_token",
-    "append_eos_token",
-    "convert_index_to_lab",
-    "relative_time_to_absolute",
-    "length_to_mask",
-    "merge_char",
-    "split_word",
-]
-=======
-"""
->>>>>>> 0621b415
+"""