#!/usr/bin/env/python3
"""Recipe for training a wav2vec-based ctc ASR system with librispeech.
The system employs wav2vec as its encoder. Decoding is performed with
ctc greedy decoder during validation and a beam search with an optional
language model during test. The test searcher can be chosen from the following
options: CTCBeamSearcher, CTCPrefixBeamSearcher, TorchAudioCTCPrefixBeamSearcher.

To run this recipe, do the following:
> python train_with_wav2vec.py hparams/train_{hf,sb}_wav2vec.yaml
The neural network is trained on CTC likelihood target and character units
are used as basic recognition tokens.

Authors
 * Rudolf A Braun 2022
 * Titouan Parcollet 2022
 * Sung-Lin Yeh 2021
 * Ju-Chieh Chou 2020
 * Mirco Ravanelli 2020
 * Abdel Heba 2020
 * Peter Plantinga 2020
 * Samuele Cornell 2020
 * Adel Moumen 2023
"""
import os
import sys
import torch
import logging
import speechbrain as sb
from speechbrain.utils.distributed import run_on_main, if_main_process
from hyperpyyaml import load_hyperpyyaml
from pathlib import Path

logger = logging.getLogger(__name__)


# Define training procedure
class ASR(sb.Brain):
    def compute_forward(self, batch, stage):
        """Forward computations from the waveform batches to the output probabilities."""
        batch = batch.to(self.device)
        wavs, wav_lens = batch.sig
        wavs, wav_lens = wavs.to(self.device), wav_lens.to(self.device)
        # Downsample the inputs if specified
        if hasattr(self.modules, "downsampler"):
            wavs = self.modules.downsampler(wavs)
        # Add augmentation if specified
        if stage == sb.Stage.TRAIN:
            if hasattr(self.modules, "env_corrupt"):
                wavs_noise = self.modules.env_corrupt(wavs, wav_lens)
                wavs = torch.cat([wavs, wavs_noise], dim=0)
                wav_lens = torch.cat([wav_lens, wav_lens])

            if hasattr(self.hparams, "augmentation"):
                wavs = self.hparams.augmentation(wavs, wav_lens)

        # Forward pass

        # Handling SpeechBrain vs HuggingFance pretrained models
        if hasattr(self.modules, "extractor"):  # SpeechBrain pretrained model
            latents = self.modules.extractor(wavs)
            feats = self.modules.encoder_wrapper(latents, wav_lens=wav_lens)[
                "embeddings"
            ]
        else:  # HuggingFace pretrained model
            feats = self.modules.wav2vec2(wavs, wav_lens)

        x = self.modules.enc(feats)

        # Compute outputs
        p_tokens = None
        logits = self.modules.ctc_lin(x)

        # Upsample the inputs if they have been highly downsampled
        if hasattr(self.hparams, "upsampling") and self.hparams.upsampling:
            logits = logits.view(
                logits.shape[0], -1, self.hparams.output_neurons
            )

        p_ctc = self.hparams.log_softmax(logits)

        if stage == sb.Stage.VALID:
            p_tokens = sb.decoders.ctc_greedy_decode(
                p_ctc, wav_lens, blank_id=self.hparams.blank_index
            )
        elif stage == sb.Stage.TEST:
            p_tokens = test_searcher(p_ctc, wav_lens)

        return p_ctc, wav_lens, p_tokens

    def compute_objectives(self, predictions, batch, stage):
        """Computes the loss (CTC+NLL) given predictions and targets."""

        p_ctc, wav_lens, predicted_tokens = predictions

        ids = batch.id
        tokens, tokens_lens = batch.tokens

        if hasattr(self.modules, "env_corrupt") and stage == sb.Stage.TRAIN:
            tokens = torch.cat([tokens, tokens], dim=0)
            tokens_lens = torch.cat([tokens_lens, tokens_lens], dim=0)

        loss_ctc = self.hparams.ctc_cost(p_ctc, tokens, wav_lens, tokens_lens)
        loss = loss_ctc

        if stage == sb.Stage.VALID:
            # Decode token terms to words
            predicted_words = [
                "".join(self.tokenizer.decode_ndim(utt_seq)).split(" ")
                for utt_seq in predicted_tokens
            ]
        elif stage == sb.Stage.TEST:
            predicted_words = [
                hyp[0].text.split(" ") for hyp in predicted_tokens
            ]

        if stage != sb.Stage.TRAIN:
            target_words = [wrd.split(" ") for wrd in batch.wrd]
            self.wer_metric.append(ids, predicted_words, target_words)
            self.cer_metric.append(ids, predicted_words, target_words)

        return loss

    def fit_batch(self, batch):
        should_step = self.step % self.grad_accumulation_factor == 0

        # Managing automatic mixed precision
        if self.auto_mix_prec:
            self.wav2vec_optimizer.zero_grad()
            self.model_optimizer.zero_grad()
            with torch.cuda.amp.autocast():
                with self.no_sync():
                    outputs = self.compute_forward(batch, sb.Stage.TRAIN)
                loss = self.compute_objectives(outputs, batch, sb.Stage.TRAIN)
            with self.no_sync(not should_step):
                self.scaler.scale(
                    loss / self.grad_accumulation_factor
                ).backward()
            if should_step:
                if not self.hparams.freeze_wav2vec:
                    self.scaler.unscale_(self.wav2vec_optimizer)
                self.scaler.unscale_(self.model_optimizer)
                if self.check_gradients(loss):
                    self.scaler.step(self.wav2vec_optimizer)
                    self.scaler.step(self.model_optimizer)
                self.scaler.update()
                self.optimizer_step += 1
        else:
            with self.no_sync():
                outputs = self.compute_forward(batch, sb.Stage.TRAIN)
            loss = self.compute_objectives(outputs, batch, sb.Stage.TRAIN)
            (loss / self.grad_accumulation_factor).backward()
            if should_step:
                if self.check_gradients(loss):
                    self.wav2vec_optimizer.step()
                    self.model_optimizer.step()
                self.wav2vec_optimizer.zero_grad()
                self.model_optimizer.zero_grad()
                self.optimizer_step += 1

        return loss.detach().cpu()

    def on_stage_start(self, stage, epoch):
        """Gets called at the beginning of each epoch"""
        if stage != sb.Stage.TRAIN:
            self.cer_metric = self.hparams.cer_computer()
            self.wer_metric = self.hparams.error_rate_computer()

    def on_stage_end(self, stage, stage_loss, epoch):
        """Gets called at the end of an epoch."""
        # Compute/store important stats
        stage_stats = {"loss": stage_loss}
        if stage == sb.Stage.TRAIN:
            self.train_stats = stage_stats
        else:
            stage_stats["CER"] = self.cer_metric.summarize("error_rate")
            stage_stats["WER"] = self.wer_metric.summarize("error_rate")

        # Perform end-of-iteration things, like annealing, logging, etc.
        if stage == sb.Stage.VALID:
            old_lr_model, new_lr_model = self.hparams.lr_annealing_model(
                stage_stats["loss"]
            )
            old_lr_wav2vec, new_lr_wav2vec = self.hparams.lr_annealing_wav2vec(
                stage_stats["loss"]
            )
            sb.nnet.schedulers.update_learning_rate(
                self.model_optimizer, new_lr_model
            )
            sb.nnet.schedulers.update_learning_rate(
                self.wav2vec_optimizer, new_lr_wav2vec
            )
            self.hparams.train_logger.log_stats(
                stats_meta={
                    "epoch": epoch,
                    "lr_model": old_lr_model,
                    "lr_wav2vec": old_lr_wav2vec,
                },
                train_stats=self.train_stats,
                valid_stats=stage_stats,
            )
            self.checkpointer.save_and_keep_only(
                meta={"WER": stage_stats["WER"]}, min_keys=["WER"],
            )
        elif stage == sb.Stage.TEST:
            self.hparams.train_logger.log_stats(
                stats_meta={"Epoch loaded": self.hparams.epoch_counter.current},
                test_stats=stage_stats,
            )
            if if_main_process():
                with open(self.hparams.test_wer_file, "w") as w:
                    self.wer_metric.write_stats(w)

    def init_optimizers(self):
        "Initializes the wav2vec2 optimizer and model optimizer"
        # Handling SpeechBrain vs HuggingFance pretrained models
        if hasattr(self.modules, "extractor"):  # SpeechBrain pretrained model
            self.wav2vec_optimizer = self.hparams.wav2vec_opt_class(
                self.modules.encoder_wrapper.parameters()
            )

        else:  # HuggingFace pretrained model
            self.wav2vec_optimizer = self.hparams.wav2vec_opt_class(
                self.modules.wav2vec2.parameters()
            )

        self.model_optimizer = self.hparams.model_opt_class(
            self.hparams.model.parameters()
        )

        if self.checkpointer is not None:
            self.checkpointer.add_recoverable(
                "wav2vec_opt", self.wav2vec_optimizer
            )
            self.checkpointer.add_recoverable("modelopt", self.model_optimizer)

    def zero_grad(self, set_to_none=False):
        self.wav2vec_optimizer.zero_grad(set_to_none)
        self.model_optimizer.zero_grad(set_to_none)


def dataio_prepare(hparams):
    """This function prepares the datasets to be used in the brain class.
    It also defines the data processing pipeline through user-defined functions."""
    data_folder = hparams["data_folder"]

    train_data = sb.dataio.dataset.DynamicItemDataset.from_csv(
        csv_path=hparams["train_csv"], replacements={"data_root": data_folder},
    )

    if hparams["sorting"] == "ascending":
        # we sort training data to speed up training and get better results.
        train_data = train_data.filtered_sorted(sort_key="duration")
        # when sorting do not shuffle in dataloader ! otherwise is pointless
        hparams["train_dataloader_opts"]["shuffle"] = False

    elif hparams["sorting"] == "descending":
        train_data = train_data.filtered_sorted(
            sort_key="duration", reverse=True
        )
        # when sorting do not shuffle in dataloader ! otherwise is pointless
        hparams["train_dataloader_opts"]["shuffle"] = False

    elif hparams["sorting"] == "random":
        pass

    else:
        raise NotImplementedError(
            "sorting must be random, ascending or descending"
        )

    valid_data = sb.dataio.dataset.DynamicItemDataset.from_csv(
        csv_path=hparams["valid_csv"], replacements={"data_root": data_folder},
    )
    valid_data = valid_data.filtered_sorted(sort_key="duration")

    # test is separate
    test_datasets = {}
    for csv_file in hparams["test_csv"]:
        name = Path(csv_file).stem
        test_datasets[name] = sb.dataio.dataset.DynamicItemDataset.from_csv(
            csv_path=csv_file, replacements={"data_root": data_folder}
        )
        test_datasets[name] = test_datasets[name].filtered_sorted(
            sort_key="duration"
        )

    datasets = [train_data, valid_data] + [i for k, i in test_datasets.items()]

    # 2. Define audio pipeline:
    @sb.utils.data_pipeline.takes("wav")
    @sb.utils.data_pipeline.provides("sig")
    def audio_pipeline(wav):
        sig = sb.dataio.dataio.read_audio(wav)
        return sig

    sb.dataio.dataset.add_dynamic_item(datasets, audio_pipeline)
    label_encoder = sb.dataio.encoder.CTCTextEncoder()

    # 3. Define text pipeline:
    @sb.utils.data_pipeline.takes("wrd")
    @sb.utils.data_pipeline.provides(
        "wrd", "char_list", "tokens_list", "tokens"
    )
    def text_pipeline(wrd):
        yield wrd
        char_list = list(wrd)
        yield char_list
        tokens_list = label_encoder.encode_sequence(char_list)
        yield tokens_list
        tokens = torch.LongTensor(tokens_list)
        yield tokens

    sb.dataio.dataset.add_dynamic_item(datasets, text_pipeline)

    lab_enc_file = os.path.join(hparams["save_folder"], "label_encoder.txt")
    special_labels = {
        "blank_label": hparams["blank_index"],
    }
    label_encoder.load_or_create(
        path=lab_enc_file,
        from_didatasets=[train_data],
        output_key="char_list",
        special_labels=special_labels,
        sequence_input=True,
    )

    # 4. Set output:
    sb.dataio.dataset.set_output_keys(
        datasets, ["id", "sig", "wrd", "char_list", "tokens"],
    )

    return train_data, valid_data, test_datasets, label_encoder


if __name__ == "__main__":

    # CLI:
    hparams_file, run_opts, overrides = sb.parse_arguments(sys.argv[1:])

    # If distributed_launch=True then
    # create ddp_group with the right communication protocol
    sb.utils.distributed.ddp_init_group(run_opts)

    with open(hparams_file) as fin:
        hparams = load_hyperpyyaml(fin, overrides)

    # Create experiment directory
    sb.create_experiment_directory(
        experiment_directory=hparams["output_folder"],
        hyperparams_to_save=hparams_file,
        overrides=overrides,
    )

    # Dataset prep (parsing Librispeech)
    from librispeech_prepare import prepare_librispeech  # noqa

    # multi-gpu (ddp) save data preparation
    run_on_main(
        prepare_librispeech,
        kwargs={
            "data_folder": hparams["data_folder"],
            "tr_splits": hparams["train_splits"],
            "dev_splits": hparams["dev_splits"],
            "te_splits": hparams["test_splits"],
            "save_folder": hparams["output_folder"],
            "merge_lst": hparams["train_splits"],
            "merge_name": "train.csv",
            "skip_prep": hparams["skip_prep"],
        },
    )

    # here we create the datasets objects as well as tokenization and encoding
    train_data, valid_data, test_datasets, label_encoder = dataio_prepare(
        hparams
    )

<<<<<<< HEAD
=======
    # Loading the labels for the LM decoding and the CTC decoder
    if hasattr(hparams, "use_language_modelling"):
        if hparams["use_language_modelling"]:
            try:
                from pyctcdecode import build_ctcdecoder
            except ImportError:
                err_msg = "Optional dependencies must be installed to use pyctcdecode.\n"
                err_msg += "Install using `pip install kenlm pyctcdecode`.\n"
                raise ImportError(err_msg)

            ind2lab = label_encoder.ind2lab
            labels = [ind2lab[x] for x in range(len(ind2lab))]
            labels = [""] + labels[
                1:
            ]  # Replace the <blank> token with a blank character, needed for PyCTCdecode
            decoder = build_ctcdecoder(
                labels,
                kenlm_model_path=hparams["ngram_lm_path"],  # .arpa or .bin
                alpha=0.5,  # Default by KenLM
                beta=1.0,  # Default by KenLM
            )
    else:
        hparams["use_language_modelling"] = False

>>>>>>> 80baa084
    # Trainer initialization
    asr_brain = ASR(
        modules=hparams["modules"],
        hparams=hparams,
        run_opts=run_opts,
        checkpointer=hparams["checkpointer"],
    )

    # We load the pretrained wav2vec2 model
    if "pretrainer" in hparams.keys():
        run_on_main(hparams["pretrainer"].collect_files)
        hparams["pretrainer"].load_collected()

    # We dynamicaly add the tokenizer to our brain class.
    # NB: This tokenizer corresponds to the one used for the LM!!
    asr_brain.tokenizer = label_encoder

    ind2lab = label_encoder.ind2lab
    vocab_list = [ind2lab[x] for x in range(len(ind2lab))]
    test_searcher = hparams["test_searcher"](
        blank_index=hparams["blank_index"],
        vocab_list=vocab_list,
        space_token=hparams["space_token"],
        alpha=hparams["alpha"],
        beta=hparams["beta"],
        beam_size=hparams["beam_size"],
        beam_prune_logp=hparams["beam_prune_logp"],
        token_prune_min_logp=hparams["token_prune_min_logp"],
        prune_history=hparams["prune_history"],
        topk=hparams["topk"],
        kenlm_model_path=hparams.get("kenlm_model_path"),
    )

    # Training
    asr_brain.fit(
        asr_brain.hparams.epoch_counter,
        train_data,
        valid_data,
        train_loader_kwargs=hparams["train_dataloader_opts"],
        valid_loader_kwargs=hparams["valid_dataloader_opts"],
    )

    # Testing
    if not os.path.exists(hparams["output_wer_folder"]):
        os.makedirs(hparams["output_wer_folder"])

    for k in test_datasets.keys():  # keys are test_clean, test_other etc
        asr_brain.hparams.test_wer_file = os.path.join(
            hparams["output_wer_folder"], f"wer_{k}.txt"
        )
        asr_brain.evaluate(
            test_datasets[k],
            test_loader_kwargs=hparams["test_dataloader_opts"],
        )<|MERGE_RESOLUTION|>--- conflicted
+++ resolved
@@ -374,33 +374,6 @@
         hparams
     )
 
-<<<<<<< HEAD
-=======
-    # Loading the labels for the LM decoding and the CTC decoder
-    if hasattr(hparams, "use_language_modelling"):
-        if hparams["use_language_modelling"]:
-            try:
-                from pyctcdecode import build_ctcdecoder
-            except ImportError:
-                err_msg = "Optional dependencies must be installed to use pyctcdecode.\n"
-                err_msg += "Install using `pip install kenlm pyctcdecode`.\n"
-                raise ImportError(err_msg)
-
-            ind2lab = label_encoder.ind2lab
-            labels = [ind2lab[x] for x in range(len(ind2lab))]
-            labels = [""] + labels[
-                1:
-            ]  # Replace the <blank> token with a blank character, needed for PyCTCdecode
-            decoder = build_ctcdecoder(
-                labels,
-                kenlm_model_path=hparams["ngram_lm_path"],  # .arpa or .bin
-                alpha=0.5,  # Default by KenLM
-                beta=1.0,  # Default by KenLM
-            )
-    else:
-        hparams["use_language_modelling"] = False
-
->>>>>>> 80baa084
     # Trainer initialization
     asr_brain = ASR(
         modules=hparams["modules"],
