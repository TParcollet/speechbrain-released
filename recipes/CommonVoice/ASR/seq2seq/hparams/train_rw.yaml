--- conflicted
+++ resolved
@@ -89,11 +89,7 @@
 eos_threshold: 1.5
 using_max_attn_shift: True
 max_attn_shift: 140
-<<<<<<< HEAD
-ctc_decode_weight: 0.0
-=======
 # ctc_weight_decode: 0.0
->>>>>>> 1b5811cf
 temperature: 1.50
 
 #
@@ -208,7 +204,6 @@
     min_decode_ratio: !ref <min_decode_ratio>
     max_decode_ratio: !ref <max_decode_ratio>
     beam_size: !ref <beam_size>
-    vocab_size: !ref <output_neurons>
     eos_threshold: !ref <eos_threshold>
     using_max_attn_shift: !ref <using_max_attn_shift>
     max_attn_shift: !ref <max_attn_shift>
