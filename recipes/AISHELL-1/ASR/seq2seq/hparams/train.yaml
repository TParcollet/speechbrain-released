# ############################################################################
# Model: E2E ASR with attention-based ASR
# Encoder: CRDNN model
# Decoder: GRU + beamsearch + RNNLM
# Tokens: BPE with unigram
# losses: CTC+ NLL
# Training: AISHELL-1
# Authors:  Ju-Chieh Chou, Mirco Ravanelli, Abdel Heba, Peter Plantinga,
#           Samuele Cornell, Loren Lugosch 2021
# ############################################################################

seed: 1
__set_seed: !apply:torch.manual_seed [!ref <seed>]
output_folder: !ref results/base/<seed>
cer_file: !ref <output_folder>/cer.txt
save_folder: !ref <output_folder>/save
train_log: !ref <output_folder>/train_log.txt

# Data files
data_folder: !PLACEHOLDER # e,g./path/to/aishell
# noise/ris dataset will automatically be downloaded
data_folder_rirs: !ref <data_folder> # Change this is needed
skip_prep: False
ckpt_interval_minutes: 15 # save checkpoint every N min
train_data: !ref <output_folder>/train.csv
valid_data: !ref <output_folder>/dev.csv
test_data: !ref <output_folder>/test.csv
tokenizer_file: speechbrain/asr-transformer-aishell/tokenizer.ckpt

# Training parameters
number_of_epochs: 40
number_of_ctc_epochs: 10
batch_size: 16
lr: 0.0003
ctc_weight: 0.5
sorting: ascending
dynamic_batching: True

dynamic_batch_sampler:
   feats_hop_size: 0.01
   max_batch_len: 4000 # in terms of frames
   left_bucket_len: 200
   multiplier: 1.1
   shuffle: False # if true re-creates batches at each epoch shuffling examples.

# Feature parameters
sample_rate: 16000
n_fft: 400
n_mels: 40

opt_class: !name:torch.optim.Adam
   lr: !ref <lr>

# Dataloader options
train_dataloader_opts:
   batch_size: !ref <batch_size>

valid_dataloader_opts:
   batch_size: !ref <batch_size>

test_dataloader_opts:
   batch_size: !ref <batch_size>

# Model parameters
activation: !name:torch.nn.LeakyReLU
dropout: 0.15
cnn_blocks: 2
cnn_channels: (128, 256)
inter_layer_pooling_size: (2, 2)
cnn_kernelsize: (3, 3)
time_pooling_size: 4
rnn_class: !name:speechbrain.nnet.RNN.LSTM
rnn_layers: 4
rnn_neurons: 1024
rnn_bidirectional: True
dnn_blocks: 2
dnn_neurons: 512
emb_size: 128
dec_neurons: 1024
output_neurons: 5000  # Number of tokens
blank_index: 0
bos_index: 0
eos_index: 0

# Decoding parameters
min_decode_ratio: 0.0
max_decode_ratio: 1.0
beam_size: 80
eos_threshold: 1.5
using_max_attn_shift: True
max_attn_shift: 240
<<<<<<< HEAD
ctc_decode_weight: 0.0
=======
>>>>>>> 1b5811cf
coverage_penalty: 1.5
temperature: 1.25

# AISHELL-1 has spaces between words in the transcripts,
# which Chinese writing normally does not do.
# If remove_spaces, spaces are removed
# from the transcript before computing CER.
# (e.g., 祝 可爱 的 你 —> 祝可爱的你)
remove_spaces: True
split_tokens: !apply:operator.not_ [!ref <remove_spaces>]

epoch_counter: !new:speechbrain.utils.epoch_loop.EpochCounter
   limit: !ref <number_of_epochs>

normalize: !new:speechbrain.processing.features.InputNormalization
   norm_type: global

compute_features: !new:speechbrain.lobes.features.Fbank
   sample_rate: !ref <sample_rate>
   n_fft: !ref <n_fft>
   n_mels: !ref <n_mels>

env_corrupt: !new:speechbrain.lobes.augment.EnvCorrupt
   openrir_folder: !ref <data_folder_rirs>
   babble_prob: 0.0
   reverb_prob: 0.0
   noise_prob: 1.0
   noise_snr_low: 0
   noise_snr_high: 15

augmentation: !new:speechbrain.lobes.augment.TimeDomainSpecAugment
   sample_rate: !ref <sample_rate>
   speeds: [95, 100, 105]

enc: !new:speechbrain.lobes.models.CRDNN.CRDNN
   input_shape: [null, null, !ref <n_mels>]
   activation: !ref <activation>
   dropout: !ref <dropout>
   cnn_blocks: !ref <cnn_blocks>
   cnn_channels: !ref <cnn_channels>
   cnn_kernelsize: !ref <cnn_kernelsize>
   inter_layer_pooling_size: !ref <inter_layer_pooling_size>
   time_pooling: True
   using_2d_pooling: False
   time_pooling_size: !ref <time_pooling_size>
   rnn_class: !ref <rnn_class>
   rnn_layers: !ref <rnn_layers>
   rnn_neurons: !ref <rnn_neurons>
   rnn_bidirectional: !ref <rnn_bidirectional>
   rnn_re_init: True
   dnn_blocks: !ref <dnn_blocks>
   dnn_neurons: !ref <dnn_neurons>
   use_rnnp: False

emb: !new:speechbrain.nnet.embedding.Embedding
   num_embeddings: !ref <output_neurons>
   embedding_dim: !ref <emb_size>

dec: !new:speechbrain.nnet.RNN.AttentionalRNNDecoder
   enc_dim: !ref <dnn_neurons>
   input_size: !ref <emb_size>
   rnn_type: gru
   attn_type: location
   hidden_size: !ref <dec_neurons>
   attn_dim: 1024
   num_layers: 1
   scaling: 1.0
   channels: 10
   kernel_size: 100
   re_init: True
   dropout: !ref <dropout>

ctc_lin: !new:speechbrain.nnet.linear.Linear
   input_size: !ref <dnn_neurons>
   n_neurons: !ref <output_neurons>

seq_lin: !new:speechbrain.nnet.linear.Linear
   input_size: !ref <dec_neurons>
   n_neurons: !ref <output_neurons>

log_softmax: !new:speechbrain.nnet.activations.Softmax
   apply_log: True

ctc_cost: !name:speechbrain.nnet.losses.ctc_loss
   blank_index: !ref <blank_index>

seq_cost: !name:speechbrain.nnet.losses.nll_loss
   label_smoothing: 0.1

# Models
modules:
   enc: !ref <enc>
   emb: !ref <emb>
   dec: !ref <dec>
   ctc_lin: !ref <ctc_lin>
   seq_lin: !ref <seq_lin>
   normalize: !ref <normalize>
   env_corrupt: !ref <env_corrupt>
   #lm_model: !ref <lm_model>

model: !new:torch.nn.ModuleList
   - [!ref <enc>, !ref <emb>, !ref <dec>, !ref <ctc_lin>, !ref <seq_lin>]

tokenizer: !new:sentencepiece.SentencePieceProcessor

pretrainer: !new:speechbrain.utils.parameter_transfer.Pretrainer
   collect_in: !ref <save_folder>/tokenizer
   loadables:
      tokenizer: !ref <tokenizer>
   paths:
      tokenizer: !ref <tokenizer_file>

# Scorer
ctc_scorer: !new:speechbrain.decoders.scorer.CTCScorer
   eos_index: !ref <eos_index>
   blank_index: !ref <blank_index>
   ctc_fc: !ref <ctc_lin>

scorer: !new:speechbrain.decoders.scorer.ScorerBuilder
   full_scorers: [!ref <coverage_scorer>, !ref <ctc_scorer>]
   weights:
      coverage: !ref <coverage_penalty>
      ctc: !ref <ctc_decode_weight>

beam_search: !new:speechbrain.decoders.S2SRNNBeamSearcher
   embedding: !ref <emb>
   decoder: !ref <dec>
   linear: !ref <seq_lin>
   bos_index: !ref <bos_index>
   eos_index: !ref <eos_index>
   min_decode_ratio: !ref <min_decode_ratio>
   max_decode_ratio: !ref <max_decode_ratio>
   beam_size: !ref <beam_size>
   vocab_size: !ref <output_neurons>
   eos_threshold: !ref <eos_threshold>
   using_max_attn_shift: !ref <using_max_attn_shift>
   max_attn_shift: !ref <max_attn_shift>
   temperature: !ref <temperature>
   scorer: !ref <scorer>

lr_annealing: !new:speechbrain.nnet.schedulers.NewBobScheduler
   initial_value: !ref <lr>
   improvement_threshold: 0.0025
   annealing_factor: 0.8
   patient: 0

checkpointer: !new:speechbrain.utils.checkpoints.Checkpointer
   checkpoints_dir: !ref <save_folder>
   recoverables:
      model: !ref <model>
      scheduler: !ref <lr_annealing>
      normalizer: !ref <normalize>
      counter: !ref <epoch_counter>

train_logger: !new:speechbrain.utils.train_logger.FileTrainLogger
   save_file: !ref <train_log>

cer_computer: !name:speechbrain.utils.metric_stats.ErrorRateStats
   split_tokens: !ref <split_tokens><|MERGE_RESOLUTION|>--- conflicted
+++ resolved
@@ -89,10 +89,6 @@
 eos_threshold: 1.5
 using_max_attn_shift: True
 max_attn_shift: 240
-<<<<<<< HEAD
-ctc_decode_weight: 0.0
-=======
->>>>>>> 1b5811cf
 coverage_penalty: 1.5
 temperature: 1.25
 
@@ -226,10 +222,10 @@
    min_decode_ratio: !ref <min_decode_ratio>
    max_decode_ratio: !ref <max_decode_ratio>
    beam_size: !ref <beam_size>
-   vocab_size: !ref <output_neurons>
    eos_threshold: !ref <eos_threshold>
    using_max_attn_shift: !ref <using_max_attn_shift>
    max_attn_shift: !ref <max_attn_shift>
+   coverage_penalty: !ref <coverage_penalty>
    temperature: !ref <temperature>
    scorer: !ref <scorer>
 
